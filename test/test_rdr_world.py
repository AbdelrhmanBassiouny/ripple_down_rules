from __future__ import annotations

import sys
from unittest import TestCase

try:
    from PyQt6.QtWidgets import QApplication
    from ripple_down_rules.user_interface.gui import RDRCaseViewer
except ImportError as e:
    QApplication = None
    RDRCaseViewer = None

from conf.world.handles_and_containers import HandlesAndContainersWorld
from ripple_down_rules.datasets import *
from ripple_down_rules.datastructures.dataclasses import CaseQuery
from ripple_down_rules.experts import Human
from ripple_down_rules.helpers import is_matching
from ripple_down_rules.rdr import GeneralRDR
from ripple_down_rules.user_interface.gui import RDRCaseViewer


def get_all_possible_drawers(world: World) -> List[Drawer]:
    all_possible_drawers = []
    for handle in [body for body in world.bodies if isinstance(body, Handle)]:
        for container in [body for body in world.bodies if isinstance(body, Container)]:
            view = Drawer(handle, container, world=world)
            all_possible_drawers.append(view)
    return all_possible_drawers


class TestRDRWorld(TestCase):
    drawer_case_queries: List[CaseQuery]
    world: World
    app: Optional[QApplication] = None
    viewer: Optional[RDRCaseViewer] = None

    @classmethod
    def setUpClass(cls):
        cls.world = HandlesAndContainersWorld().create()
        cls.all_possible_drawers = get_all_possible_drawers(cls.world)

        print(cls.all_possible_drawers)
        cls.drawer_case_queries = [CaseQuery(possible_drawer, "correct", (bool,), True, default_value=False)
<<<<<<< HEAD
                                   for possible_drawer in cls.all_possible_drawers]
        cls.app = QApplication(sys.argv)
        cls.viewer = RDRCaseViewer()
=======
                                   for possible_drawer in all_possible_drawers]

        if RDRCaseViewer is not None and QApplication is not None:
            cls.app = QApplication(sys.argv)
            cls.viewer = RDRCaseViewer(save_dir="./test_generated_rdrs")
>>>>>>> 2dd4059f

    def test_view_rdr(self):
        self.get_view_rdr(use_loaded_answers=True, save_answers=False, append=False)

    def test_save_and_load_view_rdr(self):
        view_rdr = self.get_view_rdr(use_loaded_answers=True, save_answers=False, append=False)
        filename = os.path.join(os.getcwd(), "test_results/world_views_rdr")
        model_name = view_rdr.save(filename)
        loaded_rdr = GeneralRDR.load(filename, model_name=model_name)
        self.assertEqual(view_rdr.classify(self.world), loaded_rdr.classify(self.world))
        self.assertEqual(self.world.bodies, loaded_rdr.start_rules[0].corner_case.bodies)

    def test_write_view_rdr_to_python_file(self):
        rdrs_dir = "./test_generated_rdrs/view_rdr"
        os.makedirs(rdrs_dir, exist_ok=True)
        view_rdr = self.get_view_rdr()
        view_rdr._write_to_python(rdrs_dir)
        loaded_rdr_classifier = view_rdr.get_rdr_classifier_from_python_file(rdrs_dir)
        found_views = loaded_rdr_classifier(self.world)
        self.assertTrue(len([v for v in found_views["views"] if isinstance(v, Drawer)]) == 1)
        self.assertTrue(len([v for v in found_views["views"] if isinstance(v, Cabinet)]) == 1)
        self.assertTrue(len(found_views["views"]) == 2)

    def get_view_rdr(self, views=(Drawer, Cabinet), use_loaded_answers: bool = True, save_answers: bool = False,
                     append: bool = False):
        expert = Human(use_loaded_answers=use_loaded_answers, append=append, viewer=self.viewer)
        filename = os.path.join(os.getcwd(), "test_expert_answers/view_rdr_expert_answers_fit")
        if use_loaded_answers:
            expert.load_answers(filename)
        rdr = GeneralRDR()
        for view in views:
            rdr.fit_case(CaseQuery(self.world, "views", (view,), False), expert=expert)
        if save_answers:
            expert.save_answers(filename)

        found_views = rdr.classify(self.world)
        # print(found_views)
        for view in views:
            self.assertTrue(len([v for v in found_views["views"] if isinstance(v, view)]) > 0)

        return rdr

    def test_drawer_rdr(self):
        self.get_drawer_rdr(use_loaded_answers=True, save_answers=False)

    def test_write_drawer_rdr_to_python_file(self):
        rdrs_dir = "./test_generated_rdrs/drawer_rdr"
        os.makedirs(rdrs_dir, exist_ok=True)
        drawer_rdr = self.get_drawer_rdr()
        drawer_rdr._write_to_python(rdrs_dir)
        loaded_rdr_classifier = drawer_rdr.get_rdr_classifier_from_python_file(rdrs_dir)
        for case_query in self.drawer_case_queries:
            self.assertTrue(is_matching(loaded_rdr_classifier, case_query))

    def get_drawer_rdr(self, use_loaded_answers: bool = True, save_answers: bool = False):
        expert = Human(use_loaded_answers=use_loaded_answers)
        filename = os.path.join(os.getcwd(), "test_expert_answers/correct_drawer_rdr_expert_answers_fit")
        if use_loaded_answers:
            expert.load_answers(filename)
        rdr = GeneralRDR()
        rdr.fit(self.drawer_case_queries, expert=expert, animate_tree=False)
        if save_answers:
            expert.save_answers(filename)
        for case_query in self.drawer_case_queries:
            self.assertTrue(is_matching(rdr.classify, case_query))
        return rdr<|MERGE_RESOLUTION|>--- conflicted
+++ resolved
@@ -41,17 +41,11 @@
 
         print(cls.all_possible_drawers)
         cls.drawer_case_queries = [CaseQuery(possible_drawer, "correct", (bool,), True, default_value=False)
-<<<<<<< HEAD
                                    for possible_drawer in cls.all_possible_drawers]
-        cls.app = QApplication(sys.argv)
-        cls.viewer = RDRCaseViewer()
-=======
-                                   for possible_drawer in all_possible_drawers]
 
         if RDRCaseViewer is not None and QApplication is not None:
             cls.app = QApplication(sys.argv)
             cls.viewer = RDRCaseViewer(save_dir="./test_generated_rdrs")
->>>>>>> 2dd4059f
 
     def test_view_rdr(self):
         self.get_view_rdr(use_loaded_answers=True, save_answers=False, append=False)
