--- conflicted
+++ resolved
@@ -31,33 +31,10 @@
 
     @classmethod
     def setUpClass(cls):
-<<<<<<< HEAD
         cls.world = HandlesAndContainersWorld().create()
         cls.all_possible_drawers = get_all_possible_drawers(cls.world)
 
         print(cls.all_possible_drawers)
-=======
-        world = World()
-        cls.world = world
-
-        handle = Handle('h1', world=world)
-        handle_2 = Handle('h2', world=world)
-        container_1 = Container('c1', world=world)
-        container_2 = Container('c2', world=world)
-        connection_1 = FixedConnection(container_1, handle, world=world)
-        connection_2 = PrismaticConnection(container_2, container_1, world=world)
-
-        world.bodies = [handle, container_1, container_2, handle_2]
-        world.connections = [connection_1, connection_2]
-
-        all_possible_drawers = []
-        for handle in [body for body in world.bodies if isinstance(body, Handle)]:
-            for container in [body for body in world.bodies if isinstance(body, Container)]:
-                view = Drawer(handle, container, world=world)
-                all_possible_drawers.append(view)
-
-        # print(all_possible_drawers)
->>>>>>> 8bae61a0
         cls.drawer_case_queries = [CaseQuery(possible_drawer, "correct", (bool,), True, default_value=False)
                                    for possible_drawer in cls.all_possible_drawers]
         cls.app = QApplication(sys.argv)
