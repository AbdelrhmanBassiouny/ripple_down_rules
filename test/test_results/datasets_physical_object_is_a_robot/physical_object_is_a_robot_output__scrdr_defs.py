--- conflicted
+++ resolved
@@ -4,19 +4,6 @@
 
 
 def conditions_226969243620390858682731042391766665817(case) -> bool:
-<<<<<<< HEAD
-                                                    def conditions_for_physical_object_is_a_robot(self_: PhysicalObject, output_: bool) -> bool:
-                                                        """Get conditions on whether it's possible to conclude a value for PhysicalObject_is_a_robot.output_  of type ."""
-                                                        return True
-                                                    return conditions_for_physical_object_is_a_robot(**case)
-
-
-def conclusion_226969243620390858682731042391766665817(case) -> bool:
-                                                    def physical_object_is_a_robot(self_: PhysicalObject, output_: bool) -> bool:
-                                                        """Get possible value(s) for PhysicalObject_is_a_robot.output_  of type ."""
-                                                        return isinstance(self_, Robot)
-                                                    return physical_object_is_a_robot(**case)
-=======
                                                                                     def conditions_for_physical_object_is_a_robot(self_: PhysicalObject, output_: bool) -> bool:
                                                                                         """Get conditions on whether it's possible to conclude a value for PhysicalObject_is_a_robot.output_  of type ."""
                                                                                         return True
@@ -28,5 +15,4 @@
                                                                                         """Get possible value(s) for PhysicalObject_is_a_robot.output_  of type ."""
                                                                                         return isinstance(self_, Robot)
                                                                                     return physical_object_is_a_robot(**case)
->>>>>>> 070e1dda
 
