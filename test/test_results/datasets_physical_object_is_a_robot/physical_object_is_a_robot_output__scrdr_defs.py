<<<<<<< HEAD
from types import NoneType
from typing_extensions import Dict, Optional, Union
=======
>>>>>>> 593c6690
from ...datasets import PhysicalObject, Robot
from types import NoneType
from typing_extensions import Dict, Optional, Union


def conditions_226969243620390858682731042391766665817(case) -> bool:
                    def conditions_for_physical_object_is_a_robot(self_: PhysicalObject, output_: bool) -> bool:
                        """Get conditions on whether it's possible to conclude a value for PhysicalObject_is_a_robot.output_  of type ."""
                        return True
                    return conditions_for_physical_object_is_a_robot(**case)


def conclusion_226969243620390858682731042391766665817(case) -> bool:
                    def physical_object_is_a_robot(self_: PhysicalObject, output_: bool) -> bool:
                        """Get possible value(s) for PhysicalObject_is_a_robot.output_  of type ."""
                        return isinstance(self_, Robot)
                    return physical_object_is_a_robot(**case)

<|MERGE_RESOLUTION|>--- conflicted
+++ resolved
@@ -1,8 +1,3 @@
-<<<<<<< HEAD
-from types import NoneType
-from typing_extensions import Dict, Optional, Union
-=======
->>>>>>> 593c6690
 from ...datasets import PhysicalObject, Robot
 from types import NoneType
 from typing_extensions import Dict, Optional, Union
