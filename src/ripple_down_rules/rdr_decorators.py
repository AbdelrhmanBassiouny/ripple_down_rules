--- conflicted
+++ resolved
@@ -22,74 +22,12 @@
 except ImportError:
     RDRCaseViewer = None
 from .utils import get_method_args_as_dict, get_func_rdr_model_name, make_set, \
-<<<<<<< HEAD
-    get_method_class_if_exists, str_to_snake_case
+    get_method_class_if_exists, make_list
 from .helpers import create_case_from_method
-=======
-    get_method_class_if_exists, str_to_snake_case, make_list
->>>>>>> 070e1dda
 
 
 @dataclass(unsafe_hash=True)
 class RDRDecorator:
-<<<<<<< HEAD
-    rdr: GeneralRDR
-
-    def __init__(self, models_dir: str,
-                 output_type: Tuple[Type],
-                 mutual_exclusive: bool,
-                 output_name: str = "output_",
-                 fit: bool = True,
-                 expert: Optional[Expert] = None,
-                 update_existing_rules: bool = True,
-                 package_name: Optional[str] = None,
-                 use_generated_classifier: bool = False,
-                 ask_now: Callable[Dict[str, Any], bool] = lambda _: True,
-                 fitting_decorator: Optional[Callable] = None,
-                 generate_dot_file: bool = False) -> None:
-        """
-        :param models_dir: The directory to save/load the RDR models.
-        :param output_type: The type of the output. This is used to create the RDR model.
-        :param mutual_exclusive: If True, the output types are mutually exclusive.
-         If None, the RDR model will not be saved as a python file.
-        :param output_name: The name of the output. This is used to create the RDR model.
-        :param fit: If True, the function will be in fit mode. This means that the RDR will prompt the user for the
-            correct output if the function's output is not in the RDR model. If False, the function will be in
-            classification mode. This means that the RDR will classify the function's output based on the RDR model.
-        :param expert: The expert that will be used to prompt the user for the correct output. If None, a Human
-            expert will be used.
-        :param update_existing_rules: If True, the function will update the existing RDR rules
-         even if they gave an output.
-        :param package_name: The package name to use for relative imports in the RDR model.
-        :param use_generated_classifier: If True, the function will use the generated classifier instead of the RDR model.
-        :param ask_now: A callable that takes the case dictionary and returns True if the user should be asked for
-            the output, or False if the function should return the output without asking.
-        :param fitting_decorator: A decorator to use for the fitting function. If None, no decorator will be used.
-        :param generate_dot_file: If True, the RDR model will generate a dot file for visualization.
-        :return: A decorator to use a GeneralRDR as a classifier that monitors and modifies the function's output.
-        """
-        self.rdr_models_dir = models_dir
-        self.rdr: Optional[GeneralRDR] = None
-        self.model_name: Optional[str] = None
-        self.output_type = output_type
-        self.parsed_output_type: List[Type] = []
-        self.mutual_exclusive = mutual_exclusive
-        self.output_name = output_name
-        self.fit: bool = fit
-        self.expert: Optional[Expert] = expert
-        self.update_existing_rules = update_existing_rules
-        self.package_name = package_name
-        self.use_generated_classifier = use_generated_classifier
-        self.generated_classifier: Optional[Callable] = None
-        self.ask_now = ask_now
-        self.fitting_decorator = fitting_decorator if fitting_decorator is not None else \
-            lambda f: f  # Default to no fitting decorator
-        self.generate_dot_file = generate_dot_file
-        self.not_none_output_found: bool = False
-        # The following value will change dynamically each time the function is called.
-        self.case_factory_metadata: CaseFactoryMetaData = CaseFactoryMetaData()
-        self.load()
-=======
     models_dir: str
     """
     The directory to save the RDR models in.
@@ -173,7 +111,10 @@
     This is a flag that indicates that a not None output for the rdr has been inferred, this is used to update the 
     generated dot file if it is set to `True`.
     """
->>>>>>> 070e1dda
+    case_factory_metadata: CaseFactoryMetaData = field(init=False, default_factory=CaseFactoryMetaData)
+    """
+    Metadata that contains the case factory method, and the scenario that is being run during the case query.
+    """
 
     def decorator(self, func: Callable) -> Callable:
 
@@ -196,8 +137,7 @@
                 if len(self.parsed_output_type) == 0:
                     self.parsed_output_type = self.parse_output_type(func, self.output_type, *args)
                 if self.expert is None:
-<<<<<<< HEAD
-                    self.expert = Human(answers_save_path=self.rdr_models_dir + f'/{self.model_name}/expert_answers')
+                    self.expert = Human(answers_save_path=self.models_dir + f'/{self.model_name}/expert_answers')
                 case_query = self.create_case_query_from_method(
                                             func, func_output,
                                             self.parsed_output_type,
@@ -206,14 +146,6 @@
                                             case=case, case_dict=case_dict,
                                             scenario=self.case_factory_metadata.scenario,
                                             this_case_target_value=self.case_factory_metadata.this_case_target_value)
-=======
-                    self.expert = Human(answers_save_path=self.models_dir + f'/{self.model_name}/expert_answers')
-                case_query = self.create_case_query_from_method(func, func_output,
-                                                                self.parsed_output_type,
-                                                                self.mutual_exclusive,
-                                                                case, case_dict,
-                                                                *args, **kwargs)
->>>>>>> 070e1dda
                 output = self.rdr.fit_case(case_query, expert=self.expert,
                                            update_existing_rules=self.update_existing_rules)
                 return output
@@ -230,13 +162,8 @@
                     output = self.rdr.classify(case)
                     if self.generate_dot_file:
                         eval_rule_tree = self.rdr.get_evaluated_rule_tree()
-<<<<<<< HEAD
-                        if not self.not_none_output_found or (eval_rule_tree and len(eval_rule_tree) > 1):
-                            self.rdr.render_evaluated_rule_tree(self.rdr_models_dir + f'/{self.model_name}',
-=======
                         if not self._not_none_output_found or (eval_rule_tree and len(eval_rule_tree) > 1):
                             self.rdr.render_evaluated_rule_tree(self.models_dir + f'/{self.model_name}',
->>>>>>> 070e1dda
                                                                 show_full_tree=True)
                         if eval_rule_tree and len(eval_rule_tree) > 1:
                             self._not_none_output_found = True
@@ -290,12 +217,7 @@
                          is_function=True, function_args_type_hints=func_args_type_hints)
 
     def initialize_rdr_model_name_and_load(self, func: Callable) -> None:
-<<<<<<< HEAD
         self.model_name = get_func_rdr_model_name(func, include_file_name=True)
-=======
-        model_file_name = get_func_rdr_model_name(func, include_file_name=True)
-        self.model_name = str_to_snake_case(model_file_name)
->>>>>>> 070e1dda
         self.load()
 
     @staticmethod
@@ -315,30 +237,11 @@
 
     def load(self):
         """
-<<<<<<< HEAD
-        Load the RDR model from the specified directory.
-        """
-        self.rdr = None
-        if self.model_name is not None:
-            try:
-                self.rdr = GeneralRDR.load(self.rdr_models_dir, self.model_name, package_name=self.package_name)
-            except RDRLoadError as e:
-                pass
-        if self.rdr is None:
-            self.rdr = GeneralRDR(save_dir=self.rdr_models_dir, model_name=self.model_name)
-
-    def update_from_python(self):
-        """
-        Update the RDR model from a python file.
-        """
-        self.rdr.update_from_python(self.rdr_models_dir, package_name=self.package_name)
+        Load the RDR model from the specified directory, otherwise create a new one.
+        """
+        self.rdr = GeneralRDR(save_dir=self.models_dir, model_name=self.model_name)
 
 
 def fit_rdr_func(scenario: Callable, rdr_decorated_func: Callable, *func_args, **func_kwargs) -> None:
     rdr_decorated_func._rdr_decorator_instance.case_factory_metadata = CaseFactoryMetaData(scenario=scenario)
-    rdr_decorated_func(*func_args, **func_kwargs)
-=======
-        Load the RDR model from the specified directory, otherwise create a new one.
-        """
-        self.rdr = GeneralRDR(save_dir=self.models_dir, model_name=self.model_name)
->>>>>>> 070e1dda
+    rdr_decorated_func(*func_args, **func_kwargs)