--- conflicted
+++ resolved
@@ -1,13 +1,9 @@
 import os
 import pickle
-<<<<<<< HEAD
 from enum import Enum
 
 import sqlalchemy
 from sqlalchemy.orm import MappedAsDataclass, Mapped, mapped_column
-=======
-
->>>>>>> 64993a41
 from typing_extensions import Tuple, List
 from ucimlrepo import fetch_ucirepo
 
