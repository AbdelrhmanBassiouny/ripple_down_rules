--- conflicted
+++ resolved
@@ -36,12 +36,8 @@
     RDRCaseViewer = None
 from .utils import draw_tree, make_set, copy_case, \
     SubclassJSONSerializer, make_list, get_type_from_string, \
-<<<<<<< HEAD
-    is_conflicting, update_case, get_imports_from_scope, extract_function_or_class_source, extract_imports, get_full_class_name
-=======
     is_conflicting, get_imports_from_scope, extract_function_source, extract_imports, get_full_class_name, \
     is_iterable, str_to_snake_case
->>>>>>> 2dd4059f
 
 
 class RippleDownRules(SubclassJSONSerializer, ABC):
@@ -414,13 +410,8 @@
         condition_func_names = [f'conditions_{rid}' for rid in rules_dict.keys()]
         conclusion_func_names = [f'conclusion_{rid}' for rid in rules_dict.keys() if not isinstance(rules_dict[rid], MultiClassStopRule)]
         all_func_names = condition_func_names + conclusion_func_names
-<<<<<<< HEAD
-        filepath = f"{package_dir}/{self.generated_python_defs_file_name}.py"
-        functions_source = extract_function_or_class_source(filepath, all_func_names, include_signature=False)
-=======
         filepath = f"{model_dir}/{self.generated_python_defs_file_name}.py"
         functions_source = extract_function_source(filepath, all_func_names, include_signature=False)
->>>>>>> 2dd4059f
         # get the scope from the imports in the file
         scope = extract_imports(filepath)
         for rule in [self.start_rule] + list(self.start_rule.descendants):
