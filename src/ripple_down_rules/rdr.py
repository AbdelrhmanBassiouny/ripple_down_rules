--- conflicted
+++ resolved
@@ -3,11 +3,7 @@
 from abc import ABC, abstractmethod
 from copy import copy, deepcopy
 
-<<<<<<< HEAD
 import sqlalchemy.orm
-=======
-from anytree import Node
->>>>>>> 64993a41
 from matplotlib import pyplot as plt
 from ordered_set import OrderedSet
 from sqlalchemy import Column
