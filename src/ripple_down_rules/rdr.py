--- conflicted
+++ resolved
@@ -34,11 +34,7 @@
     RDRCaseViewer = None
 from .utils import draw_tree, make_set, copy_case, \
     SubclassJSONSerializer, make_list, get_type_from_string, \
-<<<<<<< HEAD
-    is_conflicting, update_case, get_imports_from_scope, extract_function_or_class_source
-=======
-    is_conflicting, update_case, get_imports_from_scope, extract_function_source, extract_imports, get_full_class_name
->>>>>>> 8bae61a0
+    is_conflicting, update_case, get_imports_from_scope, extract_function_or_class_source, extract_imports, get_full_class_name
 
 
 class RippleDownRules(SubclassJSONSerializer, ABC):
@@ -264,13 +260,9 @@
         conclusion_func_names = [f'conclusion_{rid}' for rid in rule_ids]
         all_func_names = condition_func_names + conclusion_func_names
         filepath = f"{package_dir}/{self.generated_python_defs_file_name}.py"
-<<<<<<< HEAD
         functions_source = extract_function_or_class_source(filepath, all_func_names, include_signature=False)
-=======
-        functions_source = extract_function_source(filepath, all_func_names, include_signature=False)
         # get the scope from the imports in the file
         scope = extract_imports(filepath)
->>>>>>> 8bae61a0
         for rule in [self.start_rule] + list(self.start_rule.descendants):
             if rule.conditions is not None:
                 rule.conditions.user_input = functions_source[f"conditions_{rule.uid}"]
