import ast
import os
import shutil
import socket
import subprocess
import tempfile
from functools import cached_property
from textwrap import indent, dedent

from colorama import Fore, Style
from typing_extensions import Optional, Type, List, Callable, Tuple, Dict, Any, Union

from ..datastructures.case import Case
from ..datastructures.dataclasses import CaseQuery
from ..datastructures.enums import Editor, PromptFor
<<<<<<< HEAD
from ..utils import str_to_snake_case, get_imports_from_scope, make_list, typing_hint_to_str, \
    get_imports_from_types, extract_function_or_class_source, extract_imports
=======
from ..utils import str_to_snake_case, get_imports_from_scope, make_list, stringify_hint, \
    get_imports_from_types, extract_function_source, extract_imports, get_types_to_import_from_type_hints
>>>>>>> 2dd4059f


def detect_available_editor() -> Optional[Editor]:
    """
    Detect the available editor on the system.

    :return: The first found editor that is available on the system.
    """
    editor_env = os.environ.get("RDR_EDITOR")
    if editor_env:
        return Editor.from_str(editor_env)
    for editor in [Editor.Pycharm, Editor.Code, Editor.CodeServer]:
        if shutil.which(editor.value):
            return editor
    return None


def is_port_in_use(port: int = 8080) -> bool:
    with socket.socket(socket.AF_INET, socket.SOCK_STREAM) as s:
        return s.connect_ex(("localhost", port)) == 0


def start_code_server(workspace):
    """
    Start the code-server in the given workspace.
    """
    filename = os.path.join(os.path.dirname(__file__), "start-code-server.sh")
    os.system(f"chmod +x {filename}")
    print(f"Starting code-server at {filename}")
    return subprocess.Popen(["/bin/bash", filename, workspace], stdout=subprocess.PIPE,
                            stderr=subprocess.PIPE, text=True)


FunctionData = Tuple[Optional[List[str]], Optional[Dict[str, Callable]]]


class TemplateFileCreator:
    """
    A class to create a rule template file for a given case and prompt for the user to edit it.
    """
    temp_file_path: Optional[str] = None
    """
    The path to the temporary file that is created for the user to edit.
    """
    port: int = int(os.environ.get("RDR_EDITOR_PORT", 8080))
    """
    The port to use for the code-server.
    """
    process: Optional[subprocess.Popen] = None
    """
    The process of the code-server.
    """
    all_code_lines: Optional[List[str]] = None
    """
    The list of all code lines in the function in the temporary file.
    """

    def __init__(self, case_query: CaseQuery, prompt_for: PromptFor,
                 code_to_modify: Optional[str] = None, print_func: Callable[[str], None] = print):
        self.print_func = print_func
        self.code_to_modify = code_to_modify
        self.prompt_for = prompt_for
        self.case_query = case_query
        self.output_type = self.get_output_type()
        self.user_edit_line = 0
        self.func_name: str = self.get_func_name(self.prompt_for, self.case_query)
        self.func_doc: str = self.get_func_doc()
        self.function_signature: str = self.get_function_signature()
        self.editor: Optional[Editor] = detect_available_editor()
        self.editor_cmd: Optional[str] = os.environ.get("RDR_EDITOR_CMD")
        self.workspace: str = os.environ.get("RDR_EDITOR_WORKSPACE", os.path.dirname(self.case_query.scope['__file__']))
        self.temp_file_path: str = os.path.join(self.workspace, "edit_code_here.py")

    def get_output_type(self) -> List[Type]:
        """
        :return: The output type of the function as a list of types.
        """
        if self.prompt_for == PromptFor.Conditions:
            output_type = bool
        else:
            output_type = self.case_query.attribute_type
        return make_list(output_type) if output_type is not None else None

    def edit(self):
        if self.editor is None and self.editor_cmd is None:
            self.print_func(
                f"{Fore.RED}ERROR:: No editor found. Please install PyCharm, VSCode or code-server.{Style.RESET_ALL}")
            return

        boilerplate_code = self.build_boilerplate_code()
        self.write_to_file(boilerplate_code)

        self.open_file_in_editor()

    def open_file_in_editor(self):
        """
        Open the file in the available editor.
        """
        if self.editor_cmd is not None:
            subprocess.Popen([self.editor_cmd, self.temp_file_path],
                             stdout=subprocess.DEVNULL,
                             stderr=subprocess.DEVNULL)
        elif self.editor == Editor.Pycharm:
            subprocess.Popen(["pycharm", "--line", str(self.user_edit_line), self.temp_file_path],
                             stdout=subprocess.DEVNULL,
                             stderr=subprocess.DEVNULL)
        elif self.editor == Editor.Code:
            subprocess.Popen(["code", self.temp_file_path])
        elif self.editor == Editor.CodeServer:
            try:
                subprocess.check_output(["pgrep", "-f", "code-server"])
                # check if same port is in use
                if is_port_in_use(self.port):
                    self.print_func(f"Code-server is already running on port {self.port}.")
                else:
                    raise ValueError("Port is not in use.")
            except (subprocess.CalledProcessError, ValueError) as e:
                self.process = start_code_server(self.workspace)
            self.print_func(f"Open code-server in your browser at http://localhost:{self.port}?folder={self.workspace}")
        self.print_func(f"Edit the file: {Fore.MAGENTA}{self.temp_file_path}")

    def build_boilerplate_code(self):
        imports = self.get_imports()
        if self.function_signature is None:
            self.function_signature = self.get_function_signature()
        if self.func_doc is None:
            self.func_doc = self.get_func_doc()
        if self.code_to_modify is not None:
            body = indent(dedent(self.code_to_modify), '    ')
        else:
            body = "    # Write your code here\n    pass"
        boilerplate = f"""{imports}\n\n{self.function_signature}\n    \"\"\"{self.func_doc}\"\"\"\n{body}"""
        self.user_edit_line = imports.count('\n') + 6
        return boilerplate

    def get_function_signature(self) -> str:
        if self.func_name is None:
            self.func_name = self.get_func_name(self.prompt_for, self.case_query)
        output_type_hint = self.get_output_type_hint()
        func_args = self.get_func_args()
        return f"def {self.func_name}({func_args}){output_type_hint}:"

    def get_output_type_hint(self) -> str:
        """
        :return: A string containing the output type hint for the function.
        """
        output_type_hint = ""
        if self.prompt_for == PromptFor.Conditions:
            output_type_hint = " -> bool"
        elif self.prompt_for == PromptFor.Conclusion:
            output_type_hint = f" -> {self.case_query.attribute_type_hint}"
        return output_type_hint

    def get_func_args(self) -> str:
        """
        :return: A string containing the function arguments.
        """
        if self.case_query.is_function:
            func_args = {}
            for k, v in self.case_query.case.items():
                if (self.case_query.function_args_type_hints is not None
                        and k in self.case_query.function_args_type_hints):
                    func_args[k] = stringify_hint(self.case_query.function_args_type_hints[k])
                else:
                    func_args[k] = type(v).__name__ if not isinstance(v, type) else f"Type[{v.__name__}]"
            func_args = ', '.join([f"{k}: {v}" if str(v) not in ["NoneType", "None"] else str(k)
                                   for k, v in func_args.items()])
        else:
            func_args = f"case: {self.case_type.__name__}"
        return func_args

    def write_to_file(self, code: str):
        if self.temp_file_path is None:
            tmp = tempfile.NamedTemporaryFile(mode='w+', delete=False, suffix=".py",
                                              dir=self.workspace)
            tmp.write(code)
            tmp.flush()
            self.temp_file_path = tmp.name
            tmp.close()
        else:
            with open(self.temp_file_path, 'w+') as f:
                f.write(code)

    def get_imports(self):
        """
        :return: A string containing the imports for the function.
        """
        case_type_imports = []
        if self.case_query.is_function:
            for k, v in self.case_query.case.items():
                if (self.case_query.function_args_type_hints is not None
                        and k in self.case_query.function_args_type_hints):
                    types_to_import = get_types_to_import_from_type_hints([self.case_query.function_args_type_hints[k]])
                    case_type_imports.extend(list(types_to_import))
                else:
                    case_type_imports.append(v)
        else:
            case_type_imports.append(self.case_type)
        if self.output_type is None:
            output_type_imports = [Any]
        else:
            output_type_imports = self.output_type
            if len(self.output_type) > 1:
                output_type_imports.append(Union)
            if list in self.output_type:
                output_type_imports.append(List)
        import_types = list(self.case_query.scope.values())
        # imports = [i for i in imports if ("get_ipython" not in i)]
        import_types.extend(case_type_imports)
        import_types.extend(output_type_imports)
        imports = get_imports_from_types(import_types)
        imports = set(imports)
        return '\n'.join(imports)

    @staticmethod
    def get_core_attribute_types(case_query: CaseQuery) -> List[Type]:
        """
        Get the core attribute types of the case query.

        :return: A list of core attribute types.
        """
        attr_types = [t for t in case_query.core_attribute_type if t.__module__ != "builtins" and t is not None
                      and t is not type(None)]
        return attr_types

    def get_func_doc(self) -> Optional[str]:
        """
        :return: A string containing the function docstring.
        """
        type_data = f" of type {' or '.join(map(lambda c: c.__name__, self.get_core_attribute_types(self.case_query)))}"
        if self.prompt_for == PromptFor.Conditions:
            return (f"Get conditions on whether it's possible to conclude a value"
                    f" for {self.case_query.name} {type_data}.")
        else:
            return f"Get possible value(s) for {self.case_query.name} {type_data}."

    @staticmethod
    def get_func_name(prompt_for, case_query) -> Optional[str]:
        func_name = ""
        if prompt_for == PromptFor.Conditions:
            func_name = f"{prompt_for.value.lower()}_for_"
        case_name = case_query.name.replace(".", "_")
        if case_query.is_function:
            func_name += case_name.replace(f"_{case_query.attribute_name}", "")
        else:
            func_name += case_name
            attribute_types = TemplateFileCreator.get_core_attribute_types(case_query)
            attribute_type_names = [t.__name__ for t in attribute_types]
            func_name += f"_of_type_{'_or_'.join(attribute_type_names)}"
        return str_to_snake_case(func_name)

    @cached_property
    def case_type(self) -> Type:
        """
        Get the type of the case object in the current scope.

        :return: The type of the case object.
        """
        case = self.case_query.scope['case']
        return case._obj_type if isinstance(case, Case) else type(case)

    @staticmethod
    def load(file_path: str, func_name: str, print_func: Callable = print) -> FunctionData:
        """
        Load the function from the given file path.

        :param file_path: The path to the file to load.
        :param func_name: The name of the function to load.
        :param print_func: The function to use for printing messages.
        :return: A tuple containing the function source code and the function object as a dictionary
        with the function name as the key and the function object as the value.
        """
        if not file_path:
            print_func(f"{Fore.RED}ERROR:: No file to load. Run %edit first.{Style.RESET_ALL}")
            return None, None

        with open(file_path, 'r') as f:
            source = f.read()

        tree = ast.parse(source)
        updates = {}
        for node in tree.body:
            if isinstance(node, ast.FunctionDef) and node.name == func_name:
                exec_globals = {}
                scope = extract_imports(tree=tree)
                updates.update(scope)
                exec(source, scope, exec_globals)
                user_function = exec_globals[func_name]
                updates[func_name] = user_function
                print_func(f"{Fore.BLUE}Loaded `{func_name}` function into user namespace.{Style.RESET_ALL}")
                break
        if updates:
            all_code_lines = extract_function_or_class_source(file_path,
                                                          [func_name],
                                                          join_lines=False)[func_name]
            return all_code_lines, updates
        else:
            print_func(f"{Fore.RED}ERROR:: Function `{func_name}` not found.{Style.RESET_ALL}")
            return None, None

    def __del__(self):
        if hasattr(self, 'process') and self.process is not None and self.process.poll() is None:
            self.process.terminate()  # Graceful shutdown
            self.process.wait()  # Ensure cleanup<|MERGE_RESOLUTION|>--- conflicted
+++ resolved
@@ -13,13 +13,8 @@
 from ..datastructures.case import Case
 from ..datastructures.dataclasses import CaseQuery
 from ..datastructures.enums import Editor, PromptFor
-<<<<<<< HEAD
-from ..utils import str_to_snake_case, get_imports_from_scope, make_list, typing_hint_to_str, \
-    get_imports_from_types, extract_function_or_class_source, extract_imports
-=======
 from ..utils import str_to_snake_case, get_imports_from_scope, make_list, stringify_hint, \
     get_imports_from_types, extract_function_source, extract_imports, get_types_to_import_from_type_hints
->>>>>>> 2dd4059f
 
 
 def detect_available_editor() -> Optional[Editor]:
@@ -312,7 +307,7 @@
                 print_func(f"{Fore.BLUE}Loaded `{func_name}` function into user namespace.{Style.RESET_ALL}")
                 break
         if updates:
-            all_code_lines = extract_function_or_class_source(file_path,
+            all_code_lines = extract_function_source(file_path,
                                                           [func_name],
                                                           join_lines=False)[func_name]
             return all_code_lines, updates
