--- conflicted
+++ resolved
@@ -194,15 +194,9 @@
             func_lines = lines[node.lineno - 1:node.end_lineno]
             if not include_signature:
                 func_lines = func_lines[1:]
-<<<<<<< HEAD
             line_numbers[node.name] = (node.lineno, node.end_lineno)
-            functions_source[node.name] = "\n".join(func_lines) if join_lines else func_lines
+            functions_source[node.name] = dedent("\n".join(func_lines)) if join_lines else func_lines
             if len(functions_source) == len(func_and_cls_names):
-=======
-            line_numbers.append((node.lineno, node.end_lineno))
-            functions_source[node.name] = dedent("\n".join(func_lines)) if join_lines else func_lines
-            if len(functions_source) == len(function_names):
->>>>>>> 8bae61a0
                 break
     if len(functions_source) != len(func_and_cls_names):
         raise ValueError(f"Could not find all functions in {file_path}: {func_and_cls_names} not found,"
