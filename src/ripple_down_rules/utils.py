--- conflicted
+++ resolved
@@ -1,5 +1,6 @@
 from __future__ import annotations
 
+import ast
 import builtins
 import copyreg
 import importlib
@@ -41,11 +42,7 @@
 from sqlalchemy.orm import Mapped, registry, class_mapper, DeclarativeBase as SQLTable, Session
 from tabulate import tabulate
 from typing_extensions import Callable, Set, Any, Type, Dict, TYPE_CHECKING, get_type_hints, \
-<<<<<<< HEAD
-    get_origin, get_args, Tuple, Optional, List, Union, Self
-=======
     get_origin, get_args, Tuple, Optional, List, Union, Self, ForwardRef
->>>>>>> 2dd4059f
 
 if TYPE_CHECKING:
     from .datastructures.case import Case
@@ -155,108 +152,48 @@
     return scope
 
 
-def extract_function_or_class_source(file_path: str,
-                                     func_and_cls_names: List[str], join_lines: bool = True,
-                                     return_line_numbers: bool = False,
-                                     include_signature: bool = True,
-                                     until_line_number: Optional[int] = None) \
+def extract_function_source(file_path: str,
+                            function_names: List[str], join_lines: bool = True,
+                            return_line_numbers: bool = False,
+                            include_signature: bool = True) \
         -> Union[Dict[str, Union[str, List[str]]],
-        Tuple[Dict[str, Union[str, List[str]]], Dict[str, Tuple[int, int]]]]:
+        Tuple[Dict[str, Union[str, List[str]]], List[Tuple[int, int]]]]:
     """
     Extract the source code of a function from a file.
 
     :param file_path: The path to the file.
-    :param func_and_cls_names: The names of the functions and/or classes to extract.
+    :param function_names: The names of the functions to extract.
     :param join_lines: Whether to join the lines of the function.
     :param return_line_numbers: Whether to return the line numbers of the function.
-    :param include_signature: Whether to include the function signature / class definition in the source code.
-    :param until_line_number: The line number to stop reading the file at.
-    :return: A dictionary mapping function/class names to their source code as a string if join_lines is True,
+    :param include_signature: Whether to include the function signature in the source code.
+    :return: A dictionary mapping function names to their source code as a string if join_lines is True,
      otherwise as a list of strings.
     """
     with open(file_path, "r") as f:
-        if until_line_number is not None:
-            # Read only until the specified line number
-            lines = f.readlines()
-            source = "".join(lines[:until_line_number])
-        else:
-            # Read the entire file
-            source = f.read()
+        source = f.read()
 
     # Parse the source code into an AST
     tree = ast.parse(source)
-    func_and_cls_names = make_list(func_and_cls_names)
+    function_names = make_list(function_names)
     functions_source: Dict[str, Union[str, List[str]]] = {}
-    line_numbers: Dict[str, Tuple[int, int]] = {}
-    found_functions_and_classes = []
+    line_numbers = []
     for node in tree.body:
-<<<<<<< HEAD
-        if isinstance(node, (ast.FunctionDef, ast.ClassDef)):
-            found_functions_and_classes.append(node)
-            if node.name not in func_and_cls_names:
-                continue
-            # Get the line numbers of the function/class
-=======
         if isinstance(node, ast.FunctionDef) and (node.name in function_names or len(function_names) == 0):
             # Get the line numbers of the function
->>>>>>> 2dd4059f
             lines = source.splitlines()
             func_lines = lines[node.lineno - 1:node.end_lineno]
             if not include_signature:
                 func_lines = func_lines[1:]
-            line_numbers[node.name] = (node.lineno, node.end_lineno)
+            line_numbers.append((node.lineno, node.end_lineno))
             functions_source[node.name] = dedent("\n".join(func_lines)) if join_lines else func_lines
-<<<<<<< HEAD
-            if len(functions_source) == len(func_and_cls_names):
-                break
-    if len(functions_source) != len(func_and_cls_names):
-        raise ValueError(f"Could not find all functions in {file_path}: {func_and_cls_names} not found,"
-                         f"functions not found: {set(func_and_cls_names) - set(functions_source.keys())}")
-=======
             if (len(functions_source) >= len(function_names)) and (not len(function_names) == 0):
                 break
     if len(functions_source) < len(function_names):
         raise ValueError(f"Could not find all functions in {file_path}: {function_names} not found,"
                          f"functions not found: {set(function_names) - set(functions_source.keys())}")
->>>>>>> 2dd4059f
     if return_line_numbers:
         return functions_source, line_numbers
     return functions_source
-
-
-def get_node_from_source(tree: Union[ast.FunctionDef, ast.ClassDef], func_and_cls_names: List[str],
-                         source: str, include_signature: bool = True, join_lines: bool = True) -> Tuple[
-    Optional[str, List[str]],
-    Optional[Dict[str, Tuple[int, int]]]]:
-    # Get the line numbers of the function/class
-    found_functions_and_classes = set()
-    line_numbers = {}
-    functions_source: Dict[str, Union[str, List[str], None]] = {}
-    for node in ast.walk(tree):
-        if isinstance(node, (ast.FunctionDef, ast.ClassDef)):
-            found_functions_and_classes.add(node)
-            if node.name not in func_and_cls_names:
-                continue
-            # Get the line numbers of the function/class
-            lines = source.splitlines()
-            func_lines = lines[node.lineno - 1:node.end_lineno]
-            if not include_signature:
-                func_lines = func_lines[1:]
-            line_numbers[node.name] = (node.lineno, node.end_lineno)
-            functions_source[node.name] = "\n".join(func_lines) if join_lines else func_lines
-            if len(functions_source) == len(func_and_cls_names):
-                break
-    missing = list(set(func_and_cls_names) - set(functions_source.keys()))
-    if len(missing) > 0:
-        for found in found_functions_and_classes:
-            missing = list(set(func_and_cls_names) - set(functions_source.keys()))
-            functions_source_, line_numbers = get_node_from_source(found, missing, source, include_signature,
-                                                                   join_lines)
-            functions_source.update(functions_source_)
-            line_numbers.update(line_numbers)
-            if len(functions_source) == len(func_and_cls_names):
-                break
-    return functions_source, line_numbers
 
 
 def encapsulate_user_input(user_input: str, func_signature: str, func_doc: Optional[str] = None) -> str:
@@ -473,7 +410,7 @@
     return {n.id for n in ast.walk(node) if isinstance(n, ast.Name)}
 
 
-def extract_dependencies(code_lines: List['str']):
+def extract_dependencies(code_lines):
     full_code = '\n'.join(code_lines)
     tree = ast.parse(full_code)
     final_stmt = tree.body[-1]
@@ -565,36 +502,21 @@
 
 def deserialize_dataclass(data: Any, refs: Optional[Dict[str, Any]] = None) -> Any:
     refs = {} if refs is None else refs
-    preloaded, var_names, vars_to_construct = preload_serialized_objects(data, refs)
+    preloaded = preload_serialized_objects(data, refs)
     return resolve_refs(preloaded, refs)
 
 
-def preload_serialized_objects(data: Any, refs: Dict[str, Any] = None,
-                               vars_to_construct: Optional[Dict[str, str]] = None) -> Any:
+def preload_serialized_objects(data: Any, refs: Dict[str, Any] = None) -> Any:
     """
     Recursively deserialize a dataclass from a dictionary, if the dictionary contains a key "__dataclass__" (Most likely
     created by the serialize_dataclass function), it will be treated as a dataclass and deserialized accordingly,
     otherwise it will be returned as is.
 
     :param data: The dictionary to deserialize.
-    :param refs: A dictionary to keep track of references to avoid circular references.
-    :param vars_to_construct: A dictionary to keep track of variables to construct.
     :return: The deserialized dataclass.
     """
     if refs is None:
         refs = {}
-    vars_to_construct = vars_to_construct or {}
-    var_names = []
-
-    def deserialize_dict(data_, refs_, vars_to_construct_) -> Tuple[Dict, List[str], Optional[Dict[str, str]]]:
-        var_instance_ = {}
-        var_names_ = []
-        for k, v in data_.items():
-            var_instance_k_val_, var_names__, vars_to_construct_ = preload_serialized_objects(v, refs_,
-                                                                                              vars_to_construct_)
-            var_instance_[k] = var_instance_k_val_
-            var_names_.extend(var_names__)
-        return var_instance_, var_names_, vars_to_construct_
 
     if isinstance(data, dict):
 
@@ -602,7 +524,7 @@
             ref_id = data['$ref']
             if ref_id not in refs:
                 return {'$ref': data['$ref']}
-            return refs[ref_id], var_names, vars_to_construct
+            return refs[ref_id]
 
         elif '$id' in data and '__dataclass__' in data and 'fields' in data:
             cls_path = data['__dataclass__']
@@ -610,40 +532,24 @@
             cls = getattr(importlib.import_module(module_name), class_name)
 
             dummy_instance = cls.__new__(cls)  # Don't call __init__ yet
-            dummy_instance_varname = f"var_{data['$id']}"
-            dummy_instance_str = f"{dummy_instance_varname} = {cls.__module__}.{cls.__name__}("
-            dummy_instance_setter_str = ""
             refs[data['$id']] = dummy_instance
 
             for f in fields(cls):
                 raw_value = data['fields'].get(f.name)
-                value, var_names_, vars_to_construct = preload_serialized_objects(raw_value, refs, vars_to_construct)
-                var_names.extend(var_names_)
+                value = preload_serialized_objects(raw_value, refs)
                 setattr(dummy_instance, f.name, value)
-                if f.init:
-                    var_name = var_names_[-1] if len(var_names_) > 0 else None
-                    dummy_instance_str += f"{f.name}={var_name}, "
-                else:
-                    dummy_instance_setter_str += f"setattr({dummy_instance_varname}, '{f.name}', {value})"
-            dummy_instance_str = dummy_instance_str[:-2] + ")"
-            vars_to_construct[dummy_instance_varname] = '\n'.join(dummy_instance_str)
-
-            return dummy_instance, var_names, vars_to_construct
+
+            return dummy_instance
 
         else:
-            return deserialize_dict(data, refs, vars_to_construct)
+            return {k: preload_serialized_objects(v, refs) for k, v in data.items()}
 
     elif isinstance(data, list):
-        var_instance = []
-        for item in data:
-            val, var_names_, vars_to_construct = preload_serialized_objects(item, refs, vars_to_construct)
-            var_instance.append(val)
-            var_names.extend(var_names_)
-        return var_instance, var_names, vars_to_construct
+        return [preload_serialized_objects(item, refs) for item in data]
     elif isinstance(data, dict):
-        return deserialize_dict(data, refs, vars_to_construct)
-
-    return data, var_names, vars_to_construct  # Primitive
+        return {k: preload_serialized_objects(v, refs) for k, v in data.items()}
+
+    return data  # Primitive
 
 
 def resolve_refs(obj, refs, seen=None):
